//
// Copyright (c) 2019, NVIDIA CORPORATION. All rights reserved.
//
// Redistribution and use in source and binary forms, with or without
// modification, are permitted provided that the following conditions
// are met:
//  * Redistributions of source code must retain the above copyright
//    notice, this list of conditions and the following disclaimer.
//  * Redistributions in binary form must reproduce the above copyright
//    notice, this list of conditions and the following disclaimer in the
//    documentation and/or other materials provided with the distribution.
//  * Neither the name of NVIDIA CORPORATION nor the names of its
//    contributors may be used to endorse or promote products derived
//    from this software without specific prior written permission.
//
// THIS SOFTWARE IS PROVIDED BY THE COPYRIGHT HOLDERS ``AS IS'' AND ANY
// EXPRESS OR IMPLIED WARRANTIES, INCLUDING, BUT NOT LIMITED TO, THE
// IMPLIED WARRANTIES OF MERCHANTABILITY AND FITNESS FOR A PARTICULAR
// PURPOSE ARE DISCLAIMED.  IN NO EVENT SHALL THE COPYRIGHT OWNER OR
// CONTRIBUTORS BE LIABLE FOR ANY DIRECT, INDIRECT, INCIDENTAL, SPECIAL,
// EXEMPLARY, OR CONSEQUENTIAL DAMAGES (INCLUDING, BUT NOT LIMITED TO,
// PROCUREMENT OF SUBSTITUTE GOODS OR SERVICES; LOSS OF USE, DATA, OR
// PROFITS; OR BUSINESS INTERRUPTION) HOWEVER CAUSED AND ON ANY THEORY
// OF LIABILITY, WHETHER IN CONTRACT, STRICT LIABILITY, OR TORT
// (INCLUDING NEGLIGENCE OR OTHERWISE) ARISING IN ANY WAY OUT OF THE USE
// OF THIS SOFTWARE, EVEN IF ADVISED OF THE POSSIBILITY OF SUCH DAMAGE.
//

#include "libEyeRenderer.h"

#include <glad/glad.h> // Needs to be included before gl_interop

#include <cuda_runtime.h>
#include <cuda_gl_interop.h>

#include <optix.h>
#include <optix_stubs.h>

#include <sampleConfig.h>

#include <cuda/Light.h>

#include <sutil/Camera.h>
#include <sutil/CUDAOutputBuffer.h>
#include <sutil/Exception.h>
#include <sutil/GLDisplay.h>
#include <sutil/Matrix.h>
#include <sutil/sutil.h>
#include <sutil/vec_math.h>

#include "MulticamScene.h"
#include "GlobalParameters.h"

#include <GLFW/glfw3.h>

#include <array>
#include <cstring>
#include <fstream>
#include <iomanip>
#include <iostream>
#include <sstream>
#include <string>

//#define USE_IAS // WAR for broken direct intersection of GAS on non-RTX cards

MulticamScene scene;

globalParameters::LaunchParams*  d_params = nullptr;
globalParameters::LaunchParams   params   = {};
int32_t                 width    = 400;
int32_t                 height   = 400;

GLFWwindow* window = sutil::initUI( "Eye Renderer 3.0", width, height );
sutil::CUDAOutputBuffer<uchar4> outputBuffer(sutil::CUDAOutputBufferType::GL_INTEROP, width, height);
sutil::GLDisplay gl_display; // Stores the frame buffer to swap in and out

bool notificationsActive = true;

void initLaunchParams( const MulticamScene& scene ) {
    params.frame_buffer = nullptr; // Will be set when output buffer is mapped
    params.frame = 0;
    params.initializeRandos = true;
    params.lighting = false;

    const float loffset = scene.aabb().maxExtent();

    std::vector<Light::Point> lights(4);
    lights[0].color     = { 1.0f, 1.0f, 0.8f };
    lights[0].intensity = 5.0f;
    lights[0].position  = scene.aabb().center() + make_float3( loffset );
    lights[0].falloff   = Light::Falloff::QUADRATIC;
    lights[1].color     = { 0.8f, 0.8f, 1.0f };
    lights[1].intensity = 3.0f;
    lights[1].position  = scene.aabb().center() + make_float3( -loffset, 0.5f*loffset, -0.5f*loffset  );
    lights[1].falloff   = Light::Falloff::QUADRATIC;
    lights[2].color     = { 1.0f, 1.0f, 0.8f };
    lights[2].intensity = 5.0f;
    lights[2].position  = scene.aabb().center() + make_float3( 0.0f, 4.0f, -5.0f);
    lights[2].falloff   = Light::Falloff::QUADRATIC;
    lights[3].color     = { 1.0f, 1.0f, 0.8f };
    lights[3].intensity = 0.5f;
    lights[3].position  = scene.aabb().center() + make_float3( 1.0f, -6.0f, 0.0f);
    lights[3].falloff   = Light::Falloff::QUADRATIC;

    params.lights.count  = static_cast<uint32_t>( lights.size() );
    CUDA_CHECK( cudaMalloc(
                reinterpret_cast<void**>( &params.lights.data ),
                lights.size() * sizeof( Light::Point )
                ) );
    CUDA_CHECK( cudaMemcpy(
                reinterpret_cast<void*>( params.lights.data ),
                lights.data(),
                lights.size() * sizeof( Light::Point ),
                cudaMemcpyHostToDevice
                ) );

    params.miss_color   = make_float3( 0.1f );

    //CUDA_CHECK( cudaStreamCreate( &stream ) );
    CUDA_CHECK( cudaMalloc( reinterpret_cast<void**>( &d_params ), sizeof( globalParameters::LaunchParams ) ) );

    params.handle = scene.traversableHandle();
}


// Updates the params to acurately reflect the currently selected camera
void handleCameraUpdate( globalParameters::LaunchParams& params )
{
    //GenericCamera* camera  = scene.getCamera();

    // Make sure the SBT of the scene is updated for the newly selected camera before launch,
    // also push any changed host-side camera SBT data over to the device.
    scene.reconfigureSBTforCurrentCamera();
}


void launchFrame( sutil::CUDAOutputBuffer<uchar4>& output_buffer, MulticamScene& scene )
{
<<<<<<< HEAD
    // Map and configure memory
    scene.getCompoundBufferInfo(params.compoundBufferPtr, params.compoundBufferWidth, params.compoundBufferHeight, params.compoundBufferDepth);

=======
>>>>>>> 7e73303b
    uchar4* result_buffer_data = output_buffer.map();
    params.frame_buffer        = result_buffer_data;
    CUDA_CHECK( cudaMemcpyAsync( reinterpret_cast<void*>( d_params ),
                &params,
                sizeof( globalParameters::LaunchParams ),
                cudaMemcpyHostToDevice,
                0 // stream
                ) );

    if(scene.hasCompoundEyes() && scene.isCompoundEyeActive())
    {
      CompoundEye* camera = (CompoundEye*) scene.getCamera();
      // Launch the ommatidial renderer
      OPTIX_CHECK( optixLaunch(
                  scene.compoundPipeline(),
                  0,             // stream
                  reinterpret_cast<CUdeviceptr>( d_params ),
                  sizeof( globalParameters::LaunchParams ),
                  scene.compoundSbt(),
                  camera->getOmmatidialCount(),      // launch width
                  camera->getSamplesPerOmmatidium(), // launch height
                  1                                  // launch depth
                  ) );
      CUDA_SYNC_CHECK();
      params.frame++;// Increase the frame number
      params.initializeRandos = false;// Make sure that random stream initialization is only ever done once
    }

    // Launch render
    OPTIX_CHECK( optixLaunch(
                scene.pipeline(),
                0,             // stream
                reinterpret_cast<CUdeviceptr>( d_params ),
                sizeof( globalParameters::LaunchParams ),
                scene.sbt(),
                width,  // launch width
                height, // launch height
                1//scene.getCamera()->samplesPerPixel // launch depth
                ) );
    output_buffer.unmap();
    CUDA_SYNC_CHECK();
}

void cleanup()
{
    CUDA_CHECK( cudaFree( reinterpret_cast<void*>( params.lights.data     ) ) );
    CUDA_CHECK( cudaFree( reinterpret_cast<void*>( d_params               ) ) );
    scene.cleanup();
}

//------------------------------------------------------------------------------
//
// API functions
//
//------------------------------------------------------------------------------
// General Running
//------------------------------------------------------------------------------
void setVerbosity(bool v)
{
  notificationsActive = v;
}
void loadGlTFscene(const char* filepath)
{
  loadScene(filepath, scene);
  scene.finalize();
  initLaunchParams(scene);
}
void setRenderSize(int w, int h)
{
  width = w;
  height = h;
  if(notificationsActive)
    std::cout<<"[PyEye] Resizing rendering buffer to ("<<w<<", "<<h<<")."<<std::endl;
  outputBuffer.resize(width, height);
}
double renderFrame(void)
{
  handleCameraUpdate(params);// Update the params to accurately reflect the currently selected camera

  auto then = std::chrono::steady_clock::now();
  launchFrame( outputBuffer, scene );
  std::chrono::duration<double, std::milli> render_time = std::chrono::steady_clock::now() - then;

  if(notificationsActive)
    std::cout<<"[PyEye] Rendered frame in "<<render_time.count()<<"ms."<<std::endl;

  CUDA_SYNC_CHECK();
  return(render_time.count());
}
void displayFrame(void)
{
  int framebuf_res_x = 0;   // The display's resolution (could be HDPI res)
  int framebuf_res_y = 0;   //
  glfwGetFramebufferSize( window, &framebuf_res_x, &framebuf_res_y );
  gl_display.display(
          outputBuffer.width(),
          outputBuffer.height(),
          framebuf_res_x,
          framebuf_res_y,
          outputBuffer.getPBO()
          );

  // Swap the buffer
  glfwSwapBuffers(window);
}
void saveFrameAs(char* ppmFilename)
{
  sutil::ImageBuffer buffer;
  buffer.data = outputBuffer.getHostPointer();
  buffer.width = outputBuffer.width();
  buffer.height = outputBuffer.height();
  buffer.pixel_format = sutil::BufferImageFormat::UNSIGNED_BYTE4;
  sutil::displayBufferFile(ppmFilename, buffer, false);
  if(notificationsActive)
    std::cout<<"[PyEye] Saved render as '"<<ppmFilename<<"'"<<std::endl;
}
unsigned char* getFramePointer(void)
{
  if(notificationsActive)
    std::cout<<"[PyEye] Retrieving frame pointer..."<<std::endl;
  return (unsigned char*)outputBuffer.getHostPointer();
}
void getFrame(unsigned char* frame)
{
  if(notificationsActive)
    std::cout<<"[PyEye] Retrieving frame..."<<std::endl;
  size_t displaySize = outputBuffer.width()*outputBuffer.height();
  for(size_t i = 0; i<displaySize; i++)
  {
    unsigned char val = (unsigned char)(((float)i/(float)displaySize)*254);
    frame[displaySize*3 + 0] = val;
    frame[displaySize*3 + 1] = val;
    frame[displaySize*3 + 2] = val;
  }
}
void stop(void)
{
  if(notificationsActive)
    std::cout<<"[PyEye] Cleaning eye renderer resources."<<std::endl;
  sutil::cleanupUI(window);
  cleanup();
}

// C-level only
void * getWindowPointer()
{
  return (void*)window;
}

//------------------------------------------------------------------------------
// Camera Control
//------------------------------------------------------------------------------
size_t getCameraCount()
{
  return(scene.getCameraCount());
}
void nextCamera(void)
{
  scene.nextCamera();
}
size_t getCurrentCameraIndex(void)
{
  return(scene.getCameraIndex());
}
const char* getCurrentCameraName(void)
{
  return(scene.getCamera()->getCameraName());
}
void previousCamera(void)
{
  scene.previousCamera();
}
void gotoCamera(int index)
{
  scene.setCurrentCamera(index);
}
bool gotoCameraByName(char* name)
{
  scene.setCurrentCamera(0);
  for(auto i = 0; i<scene.getCameraCount(); i++)
  {
    if(strcmp(name, scene.getCamera()->getCameraName()) == 0)
      return true;
    scene.nextCamera();
  }
  return false;
}
void setCameraPosition(float x, float y, float z)
{
  scene.getCamera()->setPosition(make_float3(x,y,z));
}
void getCameraPosition(float& x, float& y, float& z)
{
  const float3& camPos = scene.getCamera()->getPosition();
  x = camPos.x;
  y = camPos.y;
  z = camPos.z;
}
void rotateCameraAround(float angle, float x, float y, float z)
{
  scene.getCamera()->rotateAround(angle,  make_float3(x,y,z));
}
void rotateCameraLocallyAround(float angle, float x, float y, float z)
{
  scene.getCamera()->rotateLocallyAround(angle,  make_float3(x,y,z));
}
void translateCamera(float x, float y, float z)
{
  scene.getCamera()->move(make_float3(x, y, z));
}
void translateCameraLocally(float x, float y, float z)
{
  scene.getCamera()->moveLocally(make_float3(x, y, z));
}

//------------------------------------------------------------------------------
// Ommatidial Camera Control
//------------------------------------------------------------------------------
bool isCompoundEyeActive(void)
{
  return scene.isCompoundEyeActive();
}
void setCurrentEyeSamplesPerOmmatidium(int s)
{
  if(scene.isCompoundEyeActive())
  {
    ((CompoundEye*)scene.getCamera())->setSamplesPerOmmatidium(s);
    params.initializeRandos = true;
  }
}
int getCurrentEyeSamplesPerOmmatidium(void)
{
  if(scene.isCompoundEyeActive())
  {
    return(((CompoundEye*)scene.getCamera())->getSamplesPerOmmatidium());
  }
  return -1;
}
void changeCurrentEyeSamplesPerOmmatidiumBy(int s)
{
  if(scene.isCompoundEyeActive())
  {
    ((CompoundEye*)scene.getCamera())->changeSamplesPerOmmatidiumBy(s);
    params.initializeRandos = true;
  }
}<|MERGE_RESOLUTION|>--- conflicted
+++ resolved
@@ -136,12 +136,6 @@
 
 void launchFrame( sutil::CUDAOutputBuffer<uchar4>& output_buffer, MulticamScene& scene )
 {
-<<<<<<< HEAD
-    // Map and configure memory
-    scene.getCompoundBufferInfo(params.compoundBufferPtr, params.compoundBufferWidth, params.compoundBufferHeight, params.compoundBufferDepth);
-
-=======
->>>>>>> 7e73303b
     uchar4* result_buffer_data = output_buffer.map();
     params.frame_buffer        = result_buffer_data;
     CUDA_CHECK( cudaMemcpyAsync( reinterpret_cast<void*>( d_params ),
